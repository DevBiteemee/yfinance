--- conflicted
+++ resolved
@@ -1,5 +1 @@
-<<<<<<< HEAD
-version = "0.2.13b1"
-=======
-version = "0.2.13"
->>>>>>> ef120538
+version = "0.2.13"